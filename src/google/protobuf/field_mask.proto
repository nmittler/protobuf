--- conflicted
+++ resolved
@@ -31,15 +31,11 @@
 
 package google.protobuf;
 
-option csharp_namespace = "Google.ProtocolBuffers";
 option java_generate_equals_and_hash = true;
 option java_multiple_files = true;
 option java_outer_classname = "FieldMaskProto";
 option java_package = "com.google.protobuf";
-<<<<<<< HEAD
-=======
 option csharp_namespace = "Google.Protobuf.WellKnownTypes";
->>>>>>> eb65c69e
 option objc_class_prefix = "GPB";
 
 // `FieldMask` represents a set of symbolic field paths, for example:
